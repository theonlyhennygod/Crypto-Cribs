"use client"

import { motion } from "framer-motion"
import { Card, CardContent, CardDescription, CardHeader, CardTitle } from "@/components/ui/card"
import { Button } from "@/components/ui/button"
import { Badge } from "@/components/ui/badge"
import { Tabs, TabsContent, TabsList, TabsTrigger } from "@/components/ui/tabs"
import { useHostProperties, useProperty, useBookingWrite } from "@/hooks/use-contract"
import { useAccount } from "wagmi"
import { Skeleton } from "@/components/ui/skeleton"
import { Alert, AlertDescription } from "@/components/ui/alert"
import {
  Building2,
  Plus,
  TrendingUp,
  DollarSign,
  Shield,
  Users,
  Star,
  MapPin,
  Wallet,
  Lock,
  CheckCircle,
  Clock,
  AlertCircle,
  Eye,
  Ban,
} from "lucide-react"
import { Navigation } from "@/components/navigation"
import { ListPropertyModal } from "@/components/list-property-modal"
import { FraudPreventionDashboard } from "@/components/fraud-prevention-dashboard"
<<<<<<< HEAD
import { useState } from "react"

export default function HostDashboard() {
  const [hoveredRating, setHoveredRating] = useState({});
  const [selectedRating, setSelectedRating] = useState({});
=======
import { formatXRPAmount } from "@/lib/xrpl-client"

// Component to display individual property card
function PropertyCard({ propertyId }: { propertyId: bigint }) {
  const { data: property } = useProperty(propertyId)
  const { togglePropertyAvailability } = useBookingWrite()

  if (!property) {
    return (
      <Card className="p-6">
        <Skeleton className="h-48 w-full" />
      </Card>
    )
  }

  return (
    <Card className="overflow-hidden">
      <div className="relative h-48 bg-gray-200">
        <img
          src={`/property-${property.id}.jpg`}
          alt={property.name}
          className="w-full h-full object-cover"
          onError={(e) => {
            e.currentTarget.src = "/placeholder-property.jpg"
          }}
        />
        <Badge 
          className={`absolute top-2 right-2 ${
            property.available 
              ? "bg-green-500/20 text-green-700 border-green-500/20"
              : "bg-red-500/20 text-red-700 border-red-500/20"
          }`}
        >
          {property.available ? "Available" : "Unavailable"}
        </Badge>
      </div>
      
      <div className="p-6">
        <div className="flex justify-between items-start mb-4">
          <div>
            <h3 className="text-lg font-semibold mb-1">{property.name}</h3>
            <p className="text-sm text-muted-foreground flex items-center gap-1">
              <MapPin className="h-3 w-3" />
              {property.location}
            </p>
          </div>
          <div className="text-right">
            <div className="text-lg font-semibold">
              ${(Number(property.pricePerNightUSD) / 100).toFixed(2)}
            </div>
            <div className="text-sm text-muted-foreground">per night</div>
          </div>
        </div>

        <div className="space-y-2 mb-4">
          <div className="flex items-center gap-2 text-sm">
            <Users className="h-4 w-4 text-muted-foreground" />
            <span>Max {property.maxGuests.toString()} guests</span>
          </div>
          <div className="flex flex-wrap gap-1">
            {property.amenities.slice(0, 3).map((amenity, index) => (
              <Badge key={index} variant="outline" className="text-xs">
                {amenity}
              </Badge>
            ))}
            {property.amenities.length > 3 && (
              <Badge variant="outline" className="text-xs">
                +{property.amenities.length - 3} more
              </Badge>
            )}
          </div>
        </div>

        <div className="flex gap-2">
          <Button
            variant={property.available ? "outline" : "default"}
            size="sm"
            onClick={() => togglePropertyAvailability(property.id)}
            className="flex-1"
          >
            {property.available ? "Set Unavailable" : "Set Available"}
          </Button>
          <Button variant="outline" size="sm">
            Edit
          </Button>
          <Button variant="outline" size="sm">
            View
          </Button>
        </div>
      </div>
    </Card>
  )
}

export default function HostDashboard() {
  const { address } = useAccount()
  const { data: hostPropertyIds, isLoading, error } = useHostProperties(address)

  // Calculate stats from blockchain data
  const totalProperties = hostPropertyIds?.length || 0
  
  // Note: In a full implementation, you'd calculate these from booking data
  const monthlyRevenue = "$24,580" // Would be calculated from completed bookings
  const occupancyRate = "87%" // Would be calculated from booking ratios
  if (!address) {
    return (
      <div className="min-h-screen bg-gradient-to-br from-background via-background to-background/95">
        <Navigation />
        <div className="container mx-auto px-6 py-24">
          <Alert>
            <AlertCircle className="h-4 w-4" />
            <AlertDescription>
              Please connect your wallet to access your host dashboard.
            </AlertDescription>
          </Alert>
        </div>
      </div>
    )
  }
>>>>>>> f3cc2e74

  const stats = [
    {
      title: "Total Properties",
      value: totalProperties.toString(),
      change: totalProperties > 0 ? `${totalProperties} active` : "No properties yet",
      icon: Building2,
      color: "text-blue-400",
    },
    {
      title: "Monthly Revenue",
      value: "$24,580",
      change: "+18% from last month",
      icon: DollarSign,
      color: "text-green-400",
    },
    {
      title: "Occupancy Rate",
      value: "87%",
      change: "+5% from last month",
      icon: TrendingUp,
      color: "text-purple-400",
    },
    {
      title: "Guest Rating",
      value: "4.8",
      change: "Based on 156 reviews",
      icon: Star,
      color: "text-yellow-400",
    },
  ]

  const properties = [
    {
      id: 1,
      name: "Luxury Beachfront Villa",
      location: "Malibu, CA",
      type: "Villa",
      status: "verified",
      revenue: "$8,420",
      bookings: 12,
      rating: 4.9,
      image: "/luxury-beachfront-villa.png",
      userRating: 0,
    },
    {
      id: 2,
      name: "Downtown Penthouse",
      location: "New York, NY",
      type: "Apartment",
      status: "pending",
      revenue: "$6,200",
      bookings: 8,
      rating: 4.7,
      image: "/modern-penthouse.png",
      userRating: 0,
    },
    {
      id: 3,
      name: "Mountain Cabin Retreat",
      location: "Aspen, CO",
      type: "Cabin",
      status: "verified",
      revenue: "$4,890",
      bookings: 15,
      rating: 4.8,
      image: "/mountain-cabin-retreat.png",
      userRating: 0,
    },
  ]

  const recentBookings = [
    {
      id: 1,
      guest: "Sarah Johnson",
      property: "Luxury Beachfront Villa",
      dates: "Dec 15-22, 2024",
      amount: "$2,800",
      status: "confirmed",
    },
    {
      id: 2,
      guest: "Michael Chen",
      property: "Downtown Penthouse",
      dates: "Dec 20-25, 2024",
      amount: "$1,950",
      status: "pending",
    },
    {
      id: 3,
      guest: "Emma Davis",
      property: "Mountain Cabin Retreat",
      dates: "Jan 5-12, 2025",
      amount: "$1,680",
      status: "confirmed",
    },
  ]

  const handleRatingClick = (propertyId, rating) => {
    setSelectedRating(prev => ({
      ...prev,
      [propertyId]: rating
    }));
    // Here you would typically send this rating to your backend
    console.log(`Property ${propertyId} rated: ${rating} stars`);
  };

  return (
    <div className="min-h-screen bg-background">
      <Navigation />

      <div className="pt-20 pb-12">
        <div className="container mx-auto px-6">
          {/* Header */}
          <motion.div
            initial={{ opacity: 0, y: 20 }}
            animate={{ opacity: 1, y: 0 }}
            transition={{ duration: 0.6 }}
            className="mb-8"
          >
            <div className="flex flex-col md:flex-row md:items-center md:justify-between gap-4">
              <div>
                <h1 className="text-4xl font-bold text-foreground mb-2">Host Dashboard</h1>
                <p className="text-muted-foreground text-lg">
                  Manage your properties, track earnings, and grow your hosting business
                </p>
              </div>
              <div className="flex gap-3">
                <Button variant="outline" className="gap-2 bg-transparent">
                  <Shield className="h-4 w-4" />
                  Verify Properties
                </Button>
                <ListPropertyModal>
                  <Button className="gap-2">
                    <Plus className="h-4 w-4" />
                    List New Property
                  </Button>
                </ListPropertyModal>
              </div>
            </div>
          </motion.div>

          {/* Stats Grid */}
          <motion.div
            initial={{ opacity: 0, y: 20 }}
            animate={{ opacity: 1, y: 0 }}
            transition={{ duration: 0.6, delay: 0.1 }}
            className="grid grid-cols-1 md:grid-cols-2 lg:grid-cols-4 gap-6 mb-8"
          >
            {stats.map((stat, index) => (
              <Card key={index} className="bg-card border-border">
                <CardContent className="p-6">
                  <div className="flex items-center justify-between">
                    <div>
                      <p className="text-sm text-muted-foreground mb-1">{stat.title}</p>
                      <p className="text-2xl font-bold text-foreground">{stat.value}</p>
                      <p className="text-xs text-muted-foreground mt-1">{stat.change}</p>
                    </div>
                    <div className={`p-3 rounded-lg bg-secondary ${stat.color}`}>
                      <stat.icon className="h-6 w-6" />
                    </div>
                  </div>
                </CardContent>
              </Card>
            ))}
          </motion.div>

          {/* Main Content Tabs */}
          <motion.div
            initial={{ opacity: 0, y: 20 }}
            animate={{ opacity: 1, y: 0 }}
            transition={{ duration: 0.6, delay: 0.2 }}
          >
            <Tabs defaultValue="properties" className="space-y-6">
              <TabsList className="grid w-full grid-cols-5 lg:w-[750px]">
                <TabsTrigger value="properties">Properties</TabsTrigger>
                <TabsTrigger value="bookings">Bookings</TabsTrigger>
                <TabsTrigger value="analytics">Analytics</TabsTrigger>
                <TabsTrigger value="blockchain">Blockchain</TabsTrigger>
                <TabsTrigger value="fraud-prevention">Security</TabsTrigger>
              </TabsList>

              {/* Properties Tab */}
              <TabsContent value="properties" className="space-y-6">
                <div className="flex items-center justify-between">
                  <h2 className="text-2xl font-semibold text-foreground">Your Properties</h2>
                  <ListPropertyModal>
                    <Button className="gap-2">
                      <Plus className="h-4 w-4" />
                      Add Property
                    </Button>
                  </ListPropertyModal>
                </div>

<<<<<<< HEAD
                <div className="grid grid-cols-1 md:grid-cols-2 lg:grid-cols-3 gap-6">
                  {properties.map((property) => (
                    <Card key={property.id} className="bg-card border-border overflow-hidden">
                      <div className="aspect-video relative">
                        <img
                          src={property.image || "/placeholder.svg"}
                          alt={property.name}
                          className="w-full h-full object-cover"
                        />
                        <div className="absolute top-3 right-3">
                          <Badge
                            variant={property.status === "verified" ? "default" : "secondary"}
                            className={property.status === "verified" ? "bg-green-600" : "bg-yellow-600"}
                          >
                            {property.status === "verified" ? (
                              <CheckCircle className="h-3 w-3 mr-1" />
                            ) : (
                              <Clock className="h-3 w-3 mr-1" />
                            )}
                            {property.status}
                          </Badge>
                        </div>
                      </div>
                      <CardContent className="p-4">
                        <h3 className="font-semibold text-foreground mb-2">{property.name}</h3>
                        <div className="flex items-center gap-1 text-sm text-muted-foreground mb-3">
                          <MapPin className="h-3 w-3" />
                          {property.location}
                        </div>
                        <div className="flex items-center justify-between text-sm mb-3">
                          <div className="flex items-center gap-1">
                            <Star className="h-3 w-3 text-yellow-400" />
                            <span className="text-foreground">{property.rating}</span>
                          </div>
                          <div className="text-right">
                            <p className="text-foreground font-semibold">{property.revenue}</p>
                            <p className="text-muted-foreground">{property.bookings} bookings</p>
                          </div>
                        </div>
                        
                        {/* 5-star rating hover section - only for property 1 and 3 */}
                        {property.id !== 2 && (
                          <div className="mb-3">
                            <p className="text-xs text-muted-foreground mb-1">Rate this property:</p>
                            <div className="flex gap-0.5">
                              {[1, 2, 3, 4, 5].map((star) => (
                                <button
                                  key={star}
                                  className="transition-all duration-200 hover:scale-110"
                                  onMouseEnter={() => setHoveredRating(prev => ({...prev, [property.id]: star}))}
                                  onMouseLeave={() => setHoveredRating(prev => ({...prev, [property.id]: 0}))}
                                  onClick={() => handleRatingClick(property.id, star)}
                                >
                                  <Star 
                                    className={`h-4 w-4 ${
                                      star <= (selectedRating[property.id] || 0)
                                        ? 'fill-yellow-400 text-yellow-400'
                                        : star <= (hoveredRating[property.id] || 0)
                                        ? 'fill-yellow-400/70 text-yellow-400/70'
                                        : 'text-muted-foreground/50'
                                    }`}
                                  />
                                </button>
                              ))}
                            </div>
                            {selectedRating[property.id] && (
                              <p className="text-xs text-muted-foreground mt-1">
                                You rated: {selectedRating[property.id]} stars
                              </p>
                            )}
                          </div>
                        )}
                        
                        <div className="flex gap-2">
                          <Button variant="outline" size="sm" className="flex-1 bg-transparent">
                            Edit
                          </Button>
                          <Button size="sm" className="flex-1">
                            View Details
                          </Button>
                        </div>
                      </CardContent>
                    </Card>
                  ))}
                </div>
=======
                {isLoading ? (
                  <div className="grid grid-cols-1 md:grid-cols-2 lg:grid-cols-3 gap-6">
                    {[...Array(3)].map((_, i) => (
                      <Card key={i} className="p-6">
                        <Skeleton className="h-48 w-full mb-4" />
                        <Skeleton className="h-4 w-2/3 mb-2" />
                        <Skeleton className="h-4 w-1/2" />
                      </Card>
                    ))}
                  </div>
                ) : error ? (
                  <Alert variant="destructive">
                    <AlertCircle className="h-4 w-4" />
                    <AlertDescription>
                      Failed to load properties. Please try again.
                    </AlertDescription>
                  </Alert>
                ) : !hostPropertyIds || hostPropertyIds.length === 0 ? (
                  <div className="text-center py-12">
                    <div className="mb-4">
                      <Building2 className="h-16 w-16 mx-auto text-muted-foreground" />
                    </div>
                    <h3 className="text-lg font-semibold mb-2">No properties listed yet</h3>
                    <p className="text-muted-foreground mb-4">
                      Start earning by listing your first property on the blockchain!
                    </p>
                    <ListPropertyModal>
                      <Button>List Your First Property</Button>
                    </ListPropertyModal>
                  </div>
                ) : (
                  <div className="grid grid-cols-1 md:grid-cols-2 lg:grid-cols-3 gap-6">
                    {hostPropertyIds.map((propertyId) => (
                      <PropertyCard key={propertyId.toString()} propertyId={propertyId} />
                    ))}
                  </div>
                )}
>>>>>>> f3cc2e74
              </TabsContent>

              {/* Bookings Tab */}
              <TabsContent value="bookings" className="space-y-6">
                <div className="flex items-center justify-between">
                  <h2 className="text-2xl font-semibold text-foreground">Recent Bookings</h2>
                  <Button variant="outline">View All</Button>
                </div>

                <Card className="bg-card border-border">
                  <CardContent className="p-0">
                    <div className="divide-y divide-border">
                      {recentBookings.map((booking) => (
                        <div key={booking.id} className="p-6 flex items-center justify-between">
                          <div className="flex items-center gap-4">
                            <div className="w-10 h-10 bg-secondary rounded-full flex items-center justify-center">
                              <Users className="h-5 w-5 text-muted-foreground" />
                            </div>
                            <div>
                              <p className="font-semibold text-foreground">{booking.guest}</p>
                              <p className="text-sm text-muted-foreground">{booking.property}</p>
                              <p className="text-xs text-muted-foreground">{booking.dates}</p>
                            </div>
                          </div>
                          <div className="text-right">
                            <p className="font-semibold text-foreground">{booking.amount}</p>
                            <Badge
                              variant={booking.status === "confirmed" ? "default" : "secondary"}
                              className={booking.status === "confirmed" ? "bg-green-600" : "bg-yellow-600"}
                            >
                              {booking.status}
                            </Badge>
                          </div>
                        </div>
                      ))}
                    </div>
                  </CardContent>
                </Card>
              </TabsContent>

              {/* Analytics Tab */}
              <TabsContent value="analytics" className="space-y-6">
                <h2 className="text-2xl font-semibold text-foreground">Performance Analytics</h2>

                <div className="grid grid-cols-1 lg:grid-cols-2 gap-6">
                  <Card className="bg-card border-border">
                    <CardHeader>
                      <CardTitle className="text-foreground">Revenue Trends</CardTitle>
                      <CardDescription>Monthly revenue over the past 6 months</CardDescription>
                    </CardHeader>
                    <CardContent>
                      <div className="h-64 flex items-center justify-center text-muted-foreground">
                        Revenue Chart Placeholder
                      </div>
                    </CardContent>
                  </Card>

                  <Card className="bg-card border-border">
                    <CardHeader>
                      <CardTitle className="text-foreground">Booking Patterns</CardTitle>
                      <CardDescription>Occupancy rates by property type</CardDescription>
                    </CardHeader>
                    <CardContent>
                      <div className="h-64 flex items-center justify-center text-muted-foreground">
                        Occupancy Chart Placeholder
                      </div>
                    </CardContent>
                  </Card>
                </div>
              </TabsContent>

              {/* Blockchain Tab */}
              <TabsContent value="blockchain" className="space-y-6">
                <h2 className="text-2xl font-semibold text-foreground">Blockchain Integration</h2>

                <div className="grid grid-cols-1 lg:grid-cols-2 gap-6">
                  <Card className="bg-card border-border">
                    <CardHeader>
                      <CardTitle className="text-foreground flex items-center gap-2">
                        <Shield className="h-5 w-5" />
                        Property Verification
                      </CardTitle>
                      <CardDescription>Mint your properties as NFTs for blockchain verification</CardDescription>
                    </CardHeader>
                    <CardContent className="space-y-4">
                      <div className="flex items-center justify-between p-4 bg-secondary rounded-lg">
                        <div>
                          <p className="font-semibold text-foreground">Verified Properties</p>
                          <p className="text-sm text-muted-foreground">8 of 12 properties verified</p>
                        </div>
                        <Badge className="bg-green-600">67% Complete</Badge>
                      </div>
                      <Button className="w-full gap-2">
                        <Shield className="h-4 w-4" />
                        Verify Remaining Properties
                      </Button>
                    </CardContent>
                  </Card>

                  <Card className="bg-card border-border">
                    <CardHeader>
                      <CardTitle className="text-foreground flex items-center gap-2">
                        <Lock className="h-5 w-5" />
                        Escrow Management
                      </CardTitle>
                      <CardDescription>Manage listing fees and security deposits</CardDescription>
                    </CardHeader>
                    <CardContent className="space-y-4">
                      <div className="space-y-3">
                        <div className="flex items-center justify-between">
                          <span className="text-sm text-muted-foreground">Total Escrowed</span>
                          <span className="font-semibold text-foreground">$12,450</span>
                        </div>
                        <div className="flex items-center justify-between">
                          <span className="text-sm text-muted-foreground">Pending Release</span>
                          <span className="font-semibold text-foreground">$3,200</span>
                        </div>
                        <div className="flex items-center justify-between">
                          <span className="text-sm text-muted-foreground">Available Balance</span>
                          <span className="font-semibold text-green-400">$9,250</span>
                        </div>
                      </div>
                      <Button variant="outline" className="w-full gap-2 bg-transparent">
                        <Wallet className="h-4 w-4" />
                        Manage Escrow
                      </Button>
                    </CardContent>
                  </Card>
                </div>

                <Card className="bg-card border-border">
                  <CardHeader>
                    <CardTitle className="text-foreground">Smart Contract Status</CardTitle>
                    <CardDescription>Overview of your blockchain integrations</CardDescription>
                  </CardHeader>
                  <CardContent>
                    <div className="grid grid-cols-1 md:grid-cols-3 gap-4">
                      <div className="flex items-center gap-3 p-4 bg-secondary rounded-lg">
                        <CheckCircle className="h-8 w-8 text-green-400" />
                        <div>
                          <p className="font-semibold text-foreground">Property NFTs</p>
                          <p className="text-sm text-muted-foreground">8 minted</p>
                        </div>
                      </div>
                      <div className="flex items-center gap-3 p-4 bg-secondary rounded-lg">
                        <Clock className="h-8 w-8 text-yellow-400" />
                        <div>
                          <p className="font-semibold text-foreground">Escrow Contracts</p>
                          <p className="text-sm text-muted-foreground">3 active</p>
                        </div>
                      </div>
                      <div className="flex items-center gap-3 p-4 bg-secondary rounded-lg">
                        <AlertCircle className="h-8 w-8 text-blue-400" />
                        <div>
                          <p className="font-semibold text-foreground">Pending Actions</p>
                          <p className="text-sm text-muted-foreground">2 required</p>
                        </div>
                      </div>
                    </div>
                  </CardContent>
                </Card>
              </TabsContent>

              {/* Fraud Prevention Tab */}
              <TabsContent value="fraud-prevention" className="space-y-6">
                <FraudPreventionDashboard />
              </TabsContent>
            </Tabs>
          </motion.div>
        </div>
      </div>
    </div>
  )
}<|MERGE_RESOLUTION|>--- conflicted
+++ resolved
@@ -29,13 +29,6 @@
 import { Navigation } from "@/components/navigation"
 import { ListPropertyModal } from "@/components/list-property-modal"
 import { FraudPreventionDashboard } from "@/components/fraud-prevention-dashboard"
-<<<<<<< HEAD
-import { useState } from "react"
-
-export default function HostDashboard() {
-  const [hoveredRating, setHoveredRating] = useState({});
-  const [selectedRating, setSelectedRating] = useState({});
-=======
 import { formatXRPAmount } from "@/lib/xrpl-client"
 
 // Component to display individual property card
@@ -155,7 +148,6 @@
       </div>
     )
   }
->>>>>>> f3cc2e74
 
   const stats = [
     {
@@ -199,7 +191,6 @@
       bookings: 12,
       rating: 4.9,
       image: "/luxury-beachfront-villa.png",
-      userRating: 0,
     },
     {
       id: 2,
@@ -211,7 +202,6 @@
       bookings: 8,
       rating: 4.7,
       image: "/modern-penthouse.png",
-      userRating: 0,
     },
     {
       id: 3,
@@ -223,7 +213,6 @@
       bookings: 15,
       rating: 4.8,
       image: "/mountain-cabin-retreat.png",
-      userRating: 0,
     },
   ]
 
@@ -253,15 +242,6 @@
       status: "confirmed",
     },
   ]
-
-  const handleRatingClick = (propertyId, rating) => {
-    setSelectedRating(prev => ({
-      ...prev,
-      [propertyId]: rating
-    }));
-    // Here you would typically send this rating to your backend
-    console.log(`Property ${propertyId} rated: ${rating} stars`);
-  };
 
   return (
     <div className="min-h-screen bg-background">
@@ -350,93 +330,6 @@
                   </ListPropertyModal>
                 </div>
 
-<<<<<<< HEAD
-                <div className="grid grid-cols-1 md:grid-cols-2 lg:grid-cols-3 gap-6">
-                  {properties.map((property) => (
-                    <Card key={property.id} className="bg-card border-border overflow-hidden">
-                      <div className="aspect-video relative">
-                        <img
-                          src={property.image || "/placeholder.svg"}
-                          alt={property.name}
-                          className="w-full h-full object-cover"
-                        />
-                        <div className="absolute top-3 right-3">
-                          <Badge
-                            variant={property.status === "verified" ? "default" : "secondary"}
-                            className={property.status === "verified" ? "bg-green-600" : "bg-yellow-600"}
-                          >
-                            {property.status === "verified" ? (
-                              <CheckCircle className="h-3 w-3 mr-1" />
-                            ) : (
-                              <Clock className="h-3 w-3 mr-1" />
-                            )}
-                            {property.status}
-                          </Badge>
-                        </div>
-                      </div>
-                      <CardContent className="p-4">
-                        <h3 className="font-semibold text-foreground mb-2">{property.name}</h3>
-                        <div className="flex items-center gap-1 text-sm text-muted-foreground mb-3">
-                          <MapPin className="h-3 w-3" />
-                          {property.location}
-                        </div>
-                        <div className="flex items-center justify-between text-sm mb-3">
-                          <div className="flex items-center gap-1">
-                            <Star className="h-3 w-3 text-yellow-400" />
-                            <span className="text-foreground">{property.rating}</span>
-                          </div>
-                          <div className="text-right">
-                            <p className="text-foreground font-semibold">{property.revenue}</p>
-                            <p className="text-muted-foreground">{property.bookings} bookings</p>
-                          </div>
-                        </div>
-                        
-                        {/* 5-star rating hover section - only for property 1 and 3 */}
-                        {property.id !== 2 && (
-                          <div className="mb-3">
-                            <p className="text-xs text-muted-foreground mb-1">Rate this property:</p>
-                            <div className="flex gap-0.5">
-                              {[1, 2, 3, 4, 5].map((star) => (
-                                <button
-                                  key={star}
-                                  className="transition-all duration-200 hover:scale-110"
-                                  onMouseEnter={() => setHoveredRating(prev => ({...prev, [property.id]: star}))}
-                                  onMouseLeave={() => setHoveredRating(prev => ({...prev, [property.id]: 0}))}
-                                  onClick={() => handleRatingClick(property.id, star)}
-                                >
-                                  <Star 
-                                    className={`h-4 w-4 ${
-                                      star <= (selectedRating[property.id] || 0)
-                                        ? 'fill-yellow-400 text-yellow-400'
-                                        : star <= (hoveredRating[property.id] || 0)
-                                        ? 'fill-yellow-400/70 text-yellow-400/70'
-                                        : 'text-muted-foreground/50'
-                                    }`}
-                                  />
-                                </button>
-                              ))}
-                            </div>
-                            {selectedRating[property.id] && (
-                              <p className="text-xs text-muted-foreground mt-1">
-                                You rated: {selectedRating[property.id]} stars
-                              </p>
-                            )}
-                          </div>
-                        )}
-                        
-                        <div className="flex gap-2">
-                          <Button variant="outline" size="sm" className="flex-1 bg-transparent">
-                            Edit
-                          </Button>
-                          <Button size="sm" className="flex-1">
-                            View Details
-                          </Button>
-                        </div>
-                      </CardContent>
-                    </Card>
-                  ))}
-                </div>
-=======
                 {isLoading ? (
                   <div className="grid grid-cols-1 md:grid-cols-2 lg:grid-cols-3 gap-6">
                     {[...Array(3)].map((_, i) => (
@@ -474,7 +367,6 @@
                     ))}
                   </div>
                 )}
->>>>>>> f3cc2e74
               </TabsContent>
 
               {/* Bookings Tab */}
